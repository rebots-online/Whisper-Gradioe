whisper:
  model_size: large-v2
  lang: chinese
  is_translate: false
  beam_size: 5
  log_prob_threshold: -1.0
  no_speech_threshold: 0.6
  compute_type: float32
  best_of: 5
  patience: 1.0
  condition_on_previous_text: true
  prompt_reset_on_temperature: 0.5
  initial_prompt: null
  temperature: 0.0
  compression_ratio_threshold: 2.4
  length_penalty: 1.0
  repetition_penalty: 1.0
  no_repeat_ngram_size: 0
  prefix: null
  suppress_blank: true
  suppress_tokens: '[-1]'
  max_initial_timestamp: 1.0
  word_timestamps: false
  prepend_punctuations: '"''“¿([{-'
  append_punctuations: '"''.。,，!！?？:：”)]}、'
  max_new_tokens: null
  chunk_length: 30
  hallucination_silence_threshold: null
  hotwords: null
  language_detection_threshold: 0.5
  language_detection_segments: 1
<<<<<<< HEAD
  batch_size: 24
  add_timestamp: true
  file_format: SRT
=======
  add_timestamp: false
  enable_offload: true

>>>>>>> b0ac16ee
vad:
  vad_filter: false
  threshold: 0.5
  min_speech_duration_ms: 250
  max_speech_duration_s: 9999
  min_silence_duration_ms: 1000
  speech_pad_ms: 2000
diarization:
  is_diarize: false
<<<<<<< HEAD
  diarization_device: xpu
  hf_token: ''
=======
  hf_token: ""
  enable_offload: true

>>>>>>> b0ac16ee
bgm_separation:
  is_separate_bgm: false
  uvr_model_size: UVR-MDX-NET-Inst_HQ_4
  uvr_device: xpu
  segment_size: 256
  save_file: false
  enable_offload: true
translation:
  deepl:
    api_key: ''
    is_pro: false
    source_lang: Automatic Detection
    target_lang: English
  nllb:
    model_size: facebook/nllb-200-1.3B
    source_lang: null
    target_lang: null
    max_length: 200
  add_timestamp: false<|MERGE_RESOLUTION|>--- conflicted
+++ resolved
@@ -1,43 +1,38 @@
 whisper:
-  model_size: large-v2
-  lang: chinese
+  model_size: "large-v2"
+  file_format: "SRT"
+  lang: "Automatic Detection"
   is_translate: false
   beam_size: 5
-  log_prob_threshold: -1.0
+  log_prob_threshold: -1
   no_speech_threshold: 0.6
-  compute_type: float32
   best_of: 5
-  patience: 1.0
+  patience: 1
   condition_on_previous_text: true
   prompt_reset_on_temperature: 0.5
   initial_prompt: null
-  temperature: 0.0
+  temperature: 0
   compression_ratio_threshold: 2.4
-  length_penalty: 1.0
-  repetition_penalty: 1.0
+  chunk_length: 30
+  batch_size: 24
+  length_penalty: 1
+  repetition_penalty: 1
   no_repeat_ngram_size: 0
   prefix: null
   suppress_blank: true
-  suppress_tokens: '[-1]'
-  max_initial_timestamp: 1.0
+  suppress_tokens: "[-1]"
+  max_initial_timestamp: 1
   word_timestamps: false
-  prepend_punctuations: '"''“¿([{-'
-  append_punctuations: '"''.。,，!！?？:：”)]}、'
+  prepend_punctuations: "\"'“¿([{-"
+  append_punctuations: "\"'.。,，!！?？:：”)]}、"
   max_new_tokens: null
-  chunk_length: 30
   hallucination_silence_threshold: null
   hotwords: null
   language_detection_threshold: 0.5
   language_detection_segments: 1
-<<<<<<< HEAD
-  batch_size: 24
-  add_timestamp: true
-  file_format: SRT
-=======
   add_timestamp: false
   enable_offload: true
 
->>>>>>> b0ac16ee
 vad:
   vad_filter: false
   threshold: 0.5
@@ -45,31 +40,27 @@
   max_speech_duration_s: 9999
   min_silence_duration_ms: 1000
   speech_pad_ms: 2000
+
 diarization:
   is_diarize: false
-<<<<<<< HEAD
-  diarization_device: xpu
-  hf_token: ''
-=======
   hf_token: ""
   enable_offload: true
 
->>>>>>> b0ac16ee
 bgm_separation:
   is_separate_bgm: false
-  uvr_model_size: UVR-MDX-NET-Inst_HQ_4
-  uvr_device: xpu
+  uvr_model_size: "UVR-MDX-NET-Inst_HQ_4"
   segment_size: 256
   save_file: false
   enable_offload: true
+
 translation:
   deepl:
-    api_key: ''
+    api_key: ""
     is_pro: false
-    source_lang: Automatic Detection
-    target_lang: English
+    source_lang: "Automatic Detection"
+    target_lang: "English"
   nllb:
-    model_size: facebook/nllb-200-1.3B
+    model_size: "facebook/nllb-200-1.3B"
     source_lang: null
     target_lang: null
     max_length: 200
